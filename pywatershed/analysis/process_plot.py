--- conflicted
+++ resolved
@@ -61,9 +61,11 @@
                 raise ValueError(msg)
 
         # segment one-time setup
-<<<<<<< HEAD
-        if self.seg_shapefile is not None:
-            self.seg_gdf = gpd.read_file(self.seg_shapefile)
+        self.seg_gdf = gpd.read_file(self.seg_shapefile)
+        # if (self.__seg_poly.crs.name
+        #     == "USA_Contiguous_Albers_Equal_Area_Conic_USGS_version"):
+        #     print("Overriding USGS aea crs with EPSG:5070")
+        self.seg_gdf.set_crs("EPSG:5070")
 
             # if (self.__seg_poly.crs.name
             #     == "USA_Contiguous_Albers_Equal_Area_Conic_USGS_version"):
@@ -77,21 +79,6 @@
                 .rename(columns={"nsegment_v": "nhm_seg"})
                 .set_index("nhm_seg")
             )
-=======
-        self.seg_gdf = gpd.read_file(self.seg_shapefile)
-        # if (self.__seg_poly.crs.name
-        #     == "USA_Contiguous_Albers_Equal_Area_Conic_USGS_version"):
-        #     print("Overriding USGS aea crs with EPSG:5070")
-        self.seg_gdf.set_crs("EPSG:5070")
-
-        self.seg_geoms_exploded = (
-            self.seg_gdf.explode(index_parts=True)
-            .reset_index(level=1, drop=True)
-            .drop("model_idx", axis=1)
-            .rename(columns={"nsegment_v": "nhm_seg"})
-            .set_index("nhm_seg")
-        )
->>>>>>> ff674c36
 
         return
 

# Release guide This document describes release procedures, conventions, and
utilities for `pywatershed`.

<!-- START doctoc generated TOC please keep comment here to allow auto update -->
<!-- DON'T EDIT THIS SECTION, INSTEAD RE-RUN doctoc TO UPDATE -->
<<<<<<< HEAD
Contents**
=======
**Table of Contents**

- [Conventions](#conventions)
- [Releasing `pywatershed`](#releasing-pywatershed)
- [Utility scripts](#utility-scripts)
  - [Updating version numbers](#updating-version-numbers)
  - [Preparing for PRs](#preparing-for-prs)

<!-- END doctoc generated TOC please keep comment here to allow auto update -->
>>>>>>> 7bba2e53

- [Conventions](#conventions)
- [Releasing `pywatershed`](#releasing-pywatershed)
- [Utility scripts](#utility-scripts)
  - [Updating version numbers](#updating-version-numbers)
  - [Preparing for PRs](#preparing-for-prs)

<<<<<<< HEAD
<!-- END doctoc generated TOC please keep comment here to allow auto update -->

=======
>>>>>>> 7bba2e53
## Conventions

- Releases follow the [git
  flow](https://nvie.com/posts/a-successful-git-branching-model/).  - Release
  numbers follow [semantic version](https://semver.org/) conventions.  - Minor
  and major releases branch from `develop`. Patches branch from `main`.

## Releasing `pywatershed`

The release procedure is mostly automated. The workflow is defined in
`.github/workflows/release.yaml` and triggers when a release or patch branch is
pushed to this repo.

<<<<<<< HEAD
To release a new version:

1. Test asv benchmarking with the `-q` flag to ensure it is working (multiple
    platformas a bonus).
=======
Prior to release: 1. Run asv tests without asv, perform an asv regression test:
1. On develop update the `what's new.rst` to include the date of the release


To release a new version:

0. Perform ASV performance benchmarks against previous release on Windows,
   Linux, and Mac. Gather results.
>>>>>>> 7bba2e53

1. On your local machine, create a release branch from `develop` or a patch
   branch from `main`.  The branch's name must follow format
   `v{major}.{minor}.{patch}` ([semantic version](https://semver.org/) number
   with a leading 'v'). For instance, for a minor release, if this repo is an
   `upstream` remote and one's local `develop` is up to date with upstream
   `develop`, then from `develop` run `git switch -c vx.y.z`.

1. If this is a patch release, make changes/fixes locally. If this is a major or
    minor release, no changes are needed.

	In either case, add the release version and date to the top of
    `doc/whats-new.rst`. If a patch, put it below the pending minor release.

1. Push the branch to this repo. For instance, if this repo is an `upstream`
   remote: `git push -u upstream vx.y.z`. This starts a job to:

    - Check out the release branch Update version number in `version.txt` and
    - `pywatershed/version.py` to match the version in the branch name Build and
    - check the Python package Generate a changelog since the last release
    - Prepend the changelog to the cumulative `HISTORY.md` Upload the package
    - and changelog as artifacts Draft a PR against `main` with the updated
    - version files and cumulative changelog. The cumulative `HISTORY.md` is
    - version-controlled, release changelogs are not.

<<<<<<< HEAD
1. On all platforms, pull the release from upstream and perform ASV performance
	benchmarks against previous release , e.g., ``` asv continuous --verbose
	--show-stderr --factor 1.3 previous_release this_release ``` Collect
	performance reports from various machines into a single report and use `asv
	publish` to generate the static webpages to be included with the release as
	artifacts in that step below.

1. Inspect the package and changelog. If they look good, merge the PR to `main`.
=======
4. Inspect the package and changelog. If they look good, merge the PR to `main`.
>>>>>>> 7bba2e53

    **Note**: it is critical to *merge* the PR to `main`, not squash as is
    conventional for development PRs. Squashing causes `develop` and `main` to
    diverge. Merging to `main` preserves commit history and ensures `develop`
    and `main` don't diverge.

    Merging the PR to `main` will trigger another job to draft a [GitHub
    release](https://github.com/EC-USGS/pywatershed/releases). The release is
    not yet publicly visible at this point. The release notes are autofilled as
    the changelog since the last release.

<<<<<<< HEAD
1. Inspect the GitHub release. If needed, make any manual edits to the release
   notes. If the release looks good, publish it via GitHub UI or CLI. Manually
   add the asv static web pages and frozen conda dependencies for each platform.

   Publishing the release on GitHub automatically tags the head of `main` with
   the release version number (**Note**: release tags, unlike branches, don't
   include an initial `v`, as is common in some projects) and triggers jobs to:

    - Publish the package to PyPI
    - Check out `main`
    - Run `.github/scripts/update_version.py -v x.y+1.0.dev0` to update
      `version.txt` and `pywatershed/version.py` with the minor version number
      incremented. The `.dev0` suffix indicates preliminary development status.
    - Draft a PR against `develop` with the updated version files and the
      updates previously merged to `main`.

1. In the case of a minor or major release, a couple of manual steps:
    - Update the PR against `develop` to add a new minor or major release to
      the top of `doc/whats-new.rst`
    - Update `main` image on WholeTale to have the current release.

1. Merge the PR to `develop`. As above, it is important to *merge* the PR, not
   squash, to preserve history and keep `develop` and `main` from diverging.

=======
5. Manually add the following to the Github release.

    - Frozen environments for all platforms.
    - Attach ASV results for all platforms.

   Inspect the GitHub release. If needed, make any manual edits to the release
   notes. If the release looks good, publish it via GitHub UI or CLI. This tags
   the head of `main` with the release version number (**Note**: release tags,
   unlike branches, don't include an initial `v`, as is common in some projects)
   and triggers jobs to:

    - Publish the package to PyPI Check out `main` Run
    - `.github/scripts/update_version.py -v x.y+1.0.dev0` to update
    - `version.txt` and `pywatershed/version.py` with the minor version number
    - incremented. The `.dev0` suffix indicates preliminary development status.
    - Draft a PR against `develop` with the updated version files and the
    - updates previously merged to `main`.

6. Merge the PR to `develop`. As above, it is important to *merge* the PR, not
   squash, to preserve history and keep `develop` and `main` from diverging.

7. Manually update `main` image on WholeTale to have the current release.
>>>>>>> 7bba2e53

## Utility scripts

The automated release procedure uses a few scripts, located in
`.github/scripts`:

- `update_version.py` `pull_request_prepare.py`

The former should never need to be run manually. The latter is convenient for
formatting source files before opening PRs.

### Updating version numbers

The `update_version.py` script can be used to update version numbers embedded in
the repository. The script acquires a file lock to make sure only one process
edits version files at a given time. If the script is run with no arguments,
updated timestamp comments are written but the version number is not changed. To
set the version number, use the `--version` (short `-v`) option.

For instance, to set the version number before a release:

```shell python .github/scripts/update_version.py -a -v 0.1.3 ```

Or to set the version number on `develop` following a release:

```shell python .github/scripts/update_version.py -a -v 0.2.0.dev0 ```

To get the current version number without writing any changes to the
repository's files, use the `--get` (short `-g`) flag:

```shell python .github/scripts/update_version.py -g ```

### Preparing for PRs

The `pull_request_prepare.py` script lints Python source code files by running
`black` and `isort` on the `pywatershed` subdirectory. This script should be run
before opening a pull request, as CI will fail if the code is not properly
formatted. For instance, from the project root:

```shell python .github/scripts/pull_request_prepare.py ```<|MERGE_RESOLUTION|>--- conflicted
+++ resolved
@@ -3,10 +3,7 @@
 
 <!-- START doctoc generated TOC please keep comment here to allow auto update -->
 <!-- DON'T EDIT THIS SECTION, INSTEAD RE-RUN doctoc TO UPDATE -->
-<<<<<<< HEAD
 Contents**
-=======
-**Table of Contents**
 
 - [Conventions](#conventions)
 - [Releasing `pywatershed`](#releasing-pywatershed)
@@ -15,19 +12,7 @@
   - [Preparing for PRs](#preparing-for-prs)
 
 <!-- END doctoc generated TOC please keep comment here to allow auto update -->
->>>>>>> 7bba2e53
 
-- [Conventions](#conventions)
-- [Releasing `pywatershed`](#releasing-pywatershed)
-- [Utility scripts](#utility-scripts)
-  - [Updating version numbers](#updating-version-numbers)
-  - [Preparing for PRs](#preparing-for-prs)
-
-<<<<<<< HEAD
-<!-- END doctoc generated TOC please keep comment here to allow auto update -->
-
-=======
->>>>>>> 7bba2e53
 ## Conventions
 
 - Releases follow the [git
@@ -41,21 +26,10 @@
 `.github/workflows/release.yaml` and triggers when a release or patch branch is
 pushed to this repo.
 
-<<<<<<< HEAD
 To release a new version:
 
 1. Test asv benchmarking with the `-q` flag to ensure it is working (multiple
     platformas a bonus).
-=======
-Prior to release: 1. Run asv tests without asv, perform an asv regression test:
-1. On develop update the `what's new.rst` to include the date of the release
-
-
-To release a new version:
-
-0. Perform ASV performance benchmarks against previous release on Windows,
-   Linux, and Mac. Gather results.
->>>>>>> 7bba2e53
 
 1. On your local machine, create a release branch from `develop` or a patch
    branch from `main`.  The branch's name must follow format
@@ -81,7 +55,6 @@
     - version files and cumulative changelog. The cumulative `HISTORY.md` is
     - version-controlled, release changelogs are not.
 
-<<<<<<< HEAD
 1. On all platforms, pull the release from upstream and perform ASV performance
 	benchmarks against previous release , e.g., ``` asv continuous --verbose
 	--show-stderr --factor 1.3 previous_release this_release ``` Collect
@@ -90,9 +63,6 @@
 	artifacts in that step below.
 
 1. Inspect the package and changelog. If they look good, merge the PR to `main`.
-=======
-4. Inspect the package and changelog. If they look good, merge the PR to `main`.
->>>>>>> 7bba2e53
 
     **Note**: it is critical to *merge* the PR to `main`, not squash as is
     conventional for development PRs. Squashing causes `develop` and `main` to
@@ -104,7 +74,6 @@
     not yet publicly visible at this point. The release notes are autofilled as
     the changelog since the last release.
 
-<<<<<<< HEAD
 1. Inspect the GitHub release. If needed, make any manual edits to the release
    notes. If the release looks good, publish it via GitHub UI or CLI. Manually
    add the asv static web pages and frozen conda dependencies for each platform.
@@ -129,30 +98,6 @@
 1. Merge the PR to `develop`. As above, it is important to *merge* the PR, not
    squash, to preserve history and keep `develop` and `main` from diverging.
 
-=======
-5. Manually add the following to the Github release.
-
-    - Frozen environments for all platforms.
-    - Attach ASV results for all platforms.
-
-   Inspect the GitHub release. If needed, make any manual edits to the release
-   notes. If the release looks good, publish it via GitHub UI or CLI. This tags
-   the head of `main` with the release version number (**Note**: release tags,
-   unlike branches, don't include an initial `v`, as is common in some projects)
-   and triggers jobs to:
-
-    - Publish the package to PyPI Check out `main` Run
-    - `.github/scripts/update_version.py -v x.y+1.0.dev0` to update
-    - `version.txt` and `pywatershed/version.py` with the minor version number
-    - incremented. The `.dev0` suffix indicates preliminary development status.
-    - Draft a PR against `develop` with the updated version files and the
-    - updates previously merged to `main`.
-
-6. Merge the PR to `develop`. As above, it is important to *merge* the PR, not
-   squash, to preserve history and keep `develop` and `main` from diverging.
-
-7. Manually update `main` image on WholeTale to have the current release.
->>>>>>> 7bba2e53
 
 ## Utility scripts
 

--- conflicted
+++ resolved
@@ -2476,12 +2476,9 @@
     0: nhru
   modules:
   - intcp
-<<<<<<< HEAD
+  - PRMSCanopy
   input_to:
   - PRMSSnow
-=======
-  - PRMSCanopy
->>>>>>> e4eb89c8
   type: F
   units: inches
 net_snow:

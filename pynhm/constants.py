--- conflicted
+++ resolved
@@ -3,7 +3,7 @@
 
 import numpy as np
 
-# PRMS6 Constatns module:
+# PRMS6 Constants module:
 # https://github.com/nhm-usgs/prms/blob/6.0.0_dev/src/prmslib/misc/m_constants.f90
 
 __pynhm_root__ = pl.Path(__file__).parent
@@ -16,6 +16,8 @@
 
 fill_value_f4 = 9.96921e36
 
+inch2cm = 2.54
+
 
 class HruType(Enum):
     INACTIVE = 0
@@ -24,13 +26,9 @@
     SWALE = 3
 
 
-<<<<<<< HEAD
-inch2cm = 2.54
-=======
 class CovType(Enum):
     BARESOIL = 0
     GRASSES = 1
     SHRUBS = 2
     TREES = 3
-    CONIFEROUS = 4
->>>>>>> 35db5cb0
+    CONIFEROUS = 4
--- conflicted
+++ resolved
@@ -1,8 +1,3 @@
-<<<<<<< HEAD
-from datetime import datetime, timedelta
-
-=======
->>>>>>> 2c63d4aa
 import numpy as np
 import pandas as pd
 

import os

import numpy as np
import pandas as pd

inch_to_meter = 0.0254
acre_to_meter_squared = 4046.8564224

conversions = {
    # forcings
    "precipitation": inch_to_meter,
    "temp_min": 1.0,
    "temp_max": 1.0,
    # stats
    "basin_potet": inch_to_meter,
    # wbal files
    "soilzone_last_sm": inch_to_meter,
    # parameters
    "intcp_stor_max": inch_to_meter,
    # output
    "hru_ppt": inch_to_meter,
    # "net_ppt": inch_to_meter,
    # "soil_moist_ante": inch_to_meter,
    # "hru_sroffi": inch_to_meter,
    # "hru_sroffp": inch_to_meter,
}


def unit_conversion(data, verbose=False):
    if isinstance(data, (dict,)):
        if verbose:
            print("dictionary conversion...")
        keys = list(data.keys())
    elif isinstance(data, (pd.DataFrame,)):
        if verbose:
            print("dataframe conversion...")
        keys = data.columns.to_list()
    elif isinstance(data, (np.ndarray,)):
        if verbose:
            print("numpy array conversion...")
        try:
            keys = list(data.dtype.names)
        except:
            keys = []
    else:
        keys = []

    for key in keys:
        if key in conversions.keys():
            if verbose:
                print(f"converting {key}...using {conversions[key]} multipler")
            data[key] *= conversions[key]

    return data


<<<<<<< HEAD
=======
def load_prms_input(
    input_data_path, datanames, filenames, convert=True, verbose=False
):
    # load prms input
    templist = []
    for dataname, cbhname in zip(datanames, filenames):
        fpath = os.path.join(input_data_path, cbhname)
        print(f"Loading {fpath}")
        filelist = f"date,{dataname}\n"
        with open(fpath) as f:
            for i, line in enumerate(f):
                if i > 2:
                    ll = line.strip().split()
                    yr = int(ll[0])
                    mo = int(ll[1])
                    da = int(ll[2])
                    min = int(ll[3])
                    sec = int(ll[4])
                    data = ll[5:]
                    # dt = datetime.datetime(yr, mo, da)
                    filelist += (
                        f"{da:02d}/{mo:02d}/{yr:04d},{','.join(data)}\n"
                    )
        tdf = pd.read_csv(
            StringIO(filelist),
            parse_dates=["date"],
            index_col=["date"],
            dtype=float,
            float_precision="high",
        )
        templist.append(tdf)

    # concatenate individual dataframes
    df = pd.concat([v for v in templist], axis=1)

    # unit conversion
    if convert:
        unit_conversion(df, verbose=verbose)

    return df


>>>>>>> 6b3003f0
def load_prms_output(output_data_path, csvfiles, convert=True, verbose=False):
    templist = []
    for csvname in csvfiles:
        fpath = os.path.join(output_data_path, csvname)
        tdf = pd.read_csv(
            fpath,
            parse_dates=["Date"],
            index_col=["Date"],
            dtype=float,
            float_precision="high",
        )
        colname = os.path.splitext(csvname)[0]
        tdf.columns = [colname]
        tdf.index.names = ["date"]
        templist.append(tdf)

    # concatenate individual dataframes
    df = pd.concat([v for v in templist], axis=1)

    # unit conversion
    if convert:
        unit_conversion(df, verbose=verbose)

    return df


def load_prms_statscsv(fname, convert=True, verbose=False):
    # read stats.csv
    with open(fname) as f:
        line = f.readline()
        colnames = line.strip().split(",")
        line = f.readline()
        units = line.strip().split(",")
    df = pd.read_csv(
        fname,
        skiprows=[1],
        parse_dates=["Date"],
        index_col=["Date"],
        dtype=float,
        float_precision="high",
    )
    df.index.names = ["date"]

    # unit conversion
    if convert:
        unit_conversion(df, verbose=verbose)

    return df


def load_wbl_output(output_data_path, convert=True, verbose=False):
    wbl_outflows = {
        "soilzone.wbal": (
            "perv ET",
            "sz2gw",
            "interflow",
            "soil2gw",
            "downflow",
            "pref flow",
            "pfr dunn",
            "dunnian gvr",
            "lake evap",
        ),
        "intcp.wbal": (
            "Netppt",
            "Intcpevap",
        ),
        "srunoff_smidx.wbal": (
            "Sroff",
            "Infil",
            "Impervevap",
            "Dprst_evap",
            "Dprst_seep",
            "Perv Sro",
            "Imperv Sro",
            "Dprst Sro",
            "CFGI Sro",
        ),
        "snowcomp.wbal": (
            "Snowmelt",
            "Snowevap",
        ),
        "gwflow.wbal": (
            "GW flow",
            "GW sink",
            "downflow",
        ),
    }
    wbl_files = [
        os.path.join(output_data_path, file)
        for file in os.listdir(output_data_path)
        if file.endswith(".wbal")
    ]
    df_dict = {}
    for fpth in wbl_files:
        key = os.path.basename(fpth)
        wbal_type = key.replace(".wbal", "")
        df = pd.read_fwf(fpth, parse_dates=["Date"], index_col=["Date"])

        # change sign of outflows
        for col in wbl_outflows[key]:
            df[col] *= -1.0

        # rename columns
        column_dict = {}
        for column in df.columns:
            column_out = "_".join(column.lower().split())
            column_dict[column] = f"{wbal_type}_{column_out}"
        df.rename(columns=column_dict, inplace=True)

        # unit conversion
        if convert:
            unit_conversion(df, verbose=verbose)

        # add dataframe to the dataframe dictionary
        df_dict[key] = df

    return pd.concat([v for k, v in df_dict.items()], axis=1)<|MERGE_RESOLUTION|>--- conflicted
+++ resolved
@@ -54,8 +54,7 @@
     return data
 
 
-<<<<<<< HEAD
-=======
+# JLM: what is the fate of this? I deprecated in my preprocessing
 def load_prms_input(
     input_data_path, datanames, filenames, convert=True, verbose=False
 ):
@@ -98,7 +97,6 @@
     return df
 
 
->>>>>>> 6b3003f0
 def load_prms_output(output_data_path, csvfiles, convert=True, verbose=False):
     templist = []
     for csvname in csvfiles:

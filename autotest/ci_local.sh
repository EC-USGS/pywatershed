#!/bin/bash

# This is a local version of CI testing.
# Unfortunately it has to be kept up to date with ci.yaml.

# Notes:
# * This is developed only on my Mac M1, so there are implicit assumptions
#   around that which may not work on other platforms or on M1 machines
#   which are not set up identically.



# local configuration
pytest_n=8
# should probably clone mf6 locally and checkout latest develop
modflow_repo_location=../../modflow6_for_pws_ci

# options
# all "no data" options. if passed, these turn OFF sections of the tests.
while getopts 'hilmtosrdug' opt; do
  case "$opt" in
    h)
      h=h
      echo "Printing HELP:"
      ;;
    i)
      i=i
      echo "Not testing or re-installing pywatershed"
      ;;
    l)
      l=l
      echo "Not linting pywatershed"
      ;;
    m)
      m=m
      echo "Not updating or building Modflow6"
      ;;
    t)
      t=t
      echo "Not running the tests"
      ;;
    o)
      o=o
      echo "Not running the domainless tests"
      ;;
    s)
      s=s
      echo "Not running the sagehen_5yr tests"
      ;;
    r)
      r=r
      echo "Not running the hru_1 tests"
      ;;
    d)
      d=d
      echo "Not running the drb_2yr tests"
      ;;
    u)
      u=u
      echo "Not running the ucb_2yr tests"
      ;;
    g)
      g=g
      echo "Not generating test data for any run tests"
      ;;
  esac
done
shift "$(($OPTIND -1))"


if [ ! -z "${h}" ]; then
    echo "Using '-' infront of a letter turns that section off"
    echo
    echo "Structure of options"
    echo "--------------------"
    echo "i: installation"
    echo "l: linting"
    echo "m: modflow update and build"
    echo "t: tests"
    echo "  o: domainless tests"
    echo "  s: sagehen_5yr"
    echo "    g: generate sagehen data"
    echo "  r: hru_1"
    echo "    g: generate hru_1 data"
    echo "  d: drb_2yr"
    echo "    g: generate drb_2yr data"
    echo "  u: ucb_2yr"
    echo "    g: generate ucb_2yr data"

    exit 0
fi

echo ""
echo ""


start_dir=`pwd`

# name: Set environment variables
export PYWS_FORTRAN=false
export SETUPTOOLS_ENABLE_FEATURES="legacy-editable"
export PYNHM_FORTRAN=false
export `head -n1 ../.mf6_ci_ref_remote`
export `tail -n1 ../.mf6_ci_ref_remote`


if [ -z "${i}" ]; then
    echo
    echo
    echo "******************************"
    echo "Installation"
    echo "******************************"
    echo

    # run from repository root
    cd ..

    pip uninstall -y pywatershed || exit 1

    ## name: Upgrade pip and install build and twine
    python -m pip install --upgrade pip || exit 1
    pip install wheel build twine importlib_metadata || exit 1
    ## name: Base installation
    pip --verbose install . || exit 1

    ## name: Print pyhmn version
    python -c "import pywatershed; print(pywatershed.__version__)" || exit 1

    ## name: Build pywatershed, check dist outputs
    python -m build || exit 1
    twine check --strict dist/* || exit 1

    cd $start_dir || exit 1
fi


if [ -z "${l}" ]; then
    echo
    echo
    echo "******************************"
    echo "Linting: check and format"
    echo "******************************"
    echo

    # run from repository root
    cd ..
    ruff check . || exit 1
    ruff format --check . || exit 1
    cd $start_dir || exit 1
fi


if [ -z "${m}" ]; then
    echo
    echo
    echo "******************************"
    echo "Modflow6 Update and Build"
    echo "******************************"
    echo

    # name: Enforce MF6 ref and remote merge to main
    req_ref=develop  # if not develop, submit an issue
    echo $MF6_REF
    if [[ "$MF6_REF" != "$req_ref" ]]; then exit 1; fi
    req_remote=MODFLOW-USGS/modflow6
    echo $MF6_REMOTE
    if [[ "$MF6_REMOTE" != "$req_remote" ]]; then
	echo "bad mf6 remote in .mf6_ci_ref_remote"
	exit 1
    fi

    # Checkout MODFLOW 6 (from $start_dir)
    if [ ! -d $modflow_repo_location ]; then
	git clone git@github.com:$req_remote $modflow_repo_location || exit 1
    fi
    cd "${modflow_repo_location}" || exit 1
    git checkout $req_ref || exit 1
    git fetch origin || exit 1
    git merge origin/$req_ref || exit 1

    # Update flopy MODFLOW 6 classes in the current environment
    cd autotest || exit 1
    python update_flopy.py

    # Build mf6 locally instead of installing mf6 nightly build
    # install conda env for mf6
    cd "${modflow_repo_location}" || exit 1
    env_name=mf64ci
    # only necessary the first time ?
    # env_file=environment.yml
    # mamba remove -y --name $env_name --all || exit 1
    # mamba create -y --name $env_name || exit 1
    # mamba env update --name $env_name --file $env_file --prune  || exit 1

<<<<<<< HEAD
    conda_dir=`dirname $CONDA_EXE`
    source $conda_dir/activate $env_name  || exit 1
=======
    # conda activate $env_name
    source /Users/jmccreight/miniforge3/bin/activate $env_name
>>>>>>> 89a4174b
    # only necessary the first time
    # meson setup --prefix=$(pwd) --libdir=bin builddir
    meson install -C builddir
    conda deactivate

    cd $start_dir
fi

export PATH=$PATH:$modflow_repo_location/bin

# Use the installation above if performed, else use an existing installation
# - name: Install pywatershed
#   run: |
#     pip install .

# - name: Version info
#   run: |
#     pip -V
#     pip list

if [ -z "${t}" ]; then
    echo
    echo
    echo "******************************"
    echo "TESTS"
    echo "******************************"
    echo

   cd ..

   echo
   echo "Get GIS files for tests"
   python pywatershed/utils/gis_files.py || exit 1

   cd autotest

   if [ -z "${o}" ]; then
       echo
       echo
       echo "===================="
       echo "DOMAINLESS"
       echo "===================="
       echo
       echo "domainless - run tests not requiring domain data"
       pytest -m domainless -n=$pytest_n -vv || exit 1
   fi

   if [ -z "${s}" ]; then
       echo
       echo
       echo "===================="
       echo "DOMAIN: sagehen_5yr"
       echo "===================="
       echo
       if [ -z "${g}" ]; then
	   echo
	   echo ".........."
	   echo "sagehen_5yr_no_cascades - generate and manage test data domain, "
	   echo "  run PRMS and convert csv output to NetCDF"
	   python generate_test_data.py \
		  -n=$pytest_n --domain=sagehen_5yr \
		  --control_pattern=sagehen_no_cascades.control \
		  --remove_prms_csvs --remove_prms_output_dirs || exit 1

	   echo "sagehen_5yr_no_cascades - list netcdf input files"
	   find ../test_data/sagehen_5yr/output_no_cascades -name '*.nc' | sort -n
       fi

       echo
       echo ".........."
       echo "sagehen_5yr_no_cascades - pywatershed tests"
       echo ".........."
       echo
       pytest \
	   -vv \
	   -rs \
	   -n=$pytest_n \
	   -m "not domainless" \
	   --domain=sagehen_5yr \
	   --control_pattern=sagehen_no_cascades.control \
	   --durations=0  || exit 1
   fi

   if [ -z "${r}" ]; then
       echo
       echo
       echo "===================="
       echo "DOMAIN: hru_1"
       echo "===================="
       echo
       if [ -z "${g}" ]; then

	   echo
	   echo ".........."
	   echo "hru_1_nhm - generate and manage test data domain, run PRMS "
	   echo "  and convert csv output to NetCDF"
	   echo ".........."
	   echo
	   python generate_test_data.py \
	       -n=$pytest_n --domain=hru_1 --control_pattern=nhm.control \
	       --remove_prms_csvs --remove_prms_output_dirs || exit 1
       fi

       # - name: hru_1_nhm - list netcdf input files
       #   working-directory: test_data
       #   run: |
       #     find hru_1/output -name '*.nc'

       echo
       echo ".........."
       echo "hru_1_nhm - pywatershed tests"
       echo ".........."
       echo
       pytest \
	   -vv \
	   -rs \
	   -n=$pytest_n \
	   -m "not domainless" \
	   --domain=hru_1 \
	   --control_pattern=nhm.control \
	   --durations=0 || exit 1

   fi

   if [ -z "${d}" ]; then
       echo
       echo
       echo "===================="
       echo "DOMAIN: drb_2yr"
       echo "===================="
       echo
       if [ -z "${g}" ]; then
	   echo
	   echo ".........."
	   echo "drb_2yr with and without dprst and obsin - generate and "
	   echo "  manage test data"
	   echo ".........."
	   echo
	   python generate_test_data.py \
	      -n=$pytest_n --domain=drb_2yr \
	      --remove_prms_csvs --remove_prms_output_dirs || exit 1
       fi

       # - name: drb_2yr_nhm - list netcdf input files
       #   working-directory: test_data
       #   run: |
       #     find drb_2yr/output -name '*.nc'

       # - name: drb_2yr_no_dprst - list netcdf input files
       #   working-directory: test_data
       #   run: |
       #     find drb_2yr/output_no_dprst -name '*.nc'

       echo ".........."
       echo "drb_2yr_nhm - pywatershed tests"
       echo ".........."
       echo
       echo "Running:"
       echo "    pytest -vv -rs -n=$pytest_n -m 'not domainless' --domain=drb_2yr "
       echo "       --control_pattern=nhm.control   --durations=0"
       pytest \
           -vv \
           -rs \
           -n=$pytest_n \
           -m "not domainless" \
           --domain=drb_2yr \
           --control_pattern=nhm.control \
           --durations=0 || exit 1

       # Specific tests not redundant with dprst
       echo ".........."
       echo "drb_2yr_no_dprst - pywatershed tests"
       echo ".........."
       echo
       pytest \
           test_prms_runoff.py \
           test_prms_soilzone.py \
           test_prms_groundwater.py \
           test_prms_above_snow.py \
           test_prms_below_snow.py \
           -vv \
           -rs \
           -n=$pytest_n \
           -m "not domainless" \
           --domain=drb_2yr \
           --control_pattern=no_dprst \
           --durations=0 || exit 1

       # # Specific tests not redundant with dprst
       echo ".........."
       echo "drb_2yr_obsin - pywatershed tests"
       echo ".........."
       echo
       pytest \
           test_obsin_flow_node.py \
           -vv \
           -n=0 \
           -m "not domainless" \
           --domain=drb_2yr \
           --control_pattern=nhm_obsin.control \
           --durations=0 || exit 1

   fi

   if [ -z "${u}" ]; then
       echo
       echo
       echo "===================="
       echo "DOMAIN: ucb_2yr"
       echo "===================="
       echo
       if [ -z "${g}" ]; then
	   echo
	   echo ".........."
	   echo "ucb_2yr_nhm - generate and manage test data"
	   echo ".........."
	   echo
	   python generate_test_data.py \
	      -n=$pytest_n --domain=ucb_2yr --control_pattern=nhm.control \
	      --remove_prms_csvs --remove_prms_output_dirs || exit 1
       fi

       # - name: ucb_2yr_nhm - list netcdf input files
       #   working-directory: test_data
       #   run: |
       #     find ucb_2yr/output -name '*.nc'

       echo ".........."
       echo "ucb_2yr_nhm - pywatershed tests"
       echo ".........."
       echo
       pytest \
           -vv \
	   -n=$pytest_n \
           -m "not domainless" \
           --domain=ucb_2yr \
           --control_pattern=nhm.control \
           --durations=0 || exit 1
   fi

fi

if [ -z "${i}" ]; then
    cd $start_dir || exit 3
    # If install was done, put the install back to its original, editable state.
    # Do it here so the tests use the test install if it is done.
    pip uninstall -y pywatershed || exit 1
    cd .. || exit 1
    pip install -e . || exit 2

    cd $start_dir || exit 3
fi

exit 0<|MERGE_RESOLUTION|>--- conflicted
+++ resolved
@@ -192,13 +192,8 @@
     # mamba create -y --name $env_name || exit 1
     # mamba env update --name $env_name --file $env_file --prune  || exit 1
 
-<<<<<<< HEAD
     conda_dir=`dirname $CONDA_EXE`
     source $conda_dir/activate $env_name  || exit 1
-=======
-    # conda activate $env_name
-    source /Users/jmccreight/miniforge3/bin/activate $env_name
->>>>>>> 89a4174b
     # only necessary the first time
     # meson setup --prefix=$(pwd) --libdir=bin builddir
     meson install -C builddir

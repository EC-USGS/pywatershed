--- conflicted
+++ resolved
@@ -55,39 +55,6 @@
 # This would change to handle other/additional schedulers
 domain_globs_schedule = ["*conus*"]
 
-<<<<<<< HEAD
-# For generating timeseries of previous states
-previous_vars = [
-    "dprst_stor_hru",
-    "freeh2o",
-    "hru_impervstor",
-    "pk_ice",
-    "pref_flow_stor",
-    "slow_stor",
-    "soil_lower",
-    "soil_moist",
-    "soil_rechr",
-    "ssres_stor",
-]
-
-misc_nc_file_vars = [
-    "infil",
-    "sroff",
-    "ssres_flow",
-    "gwres_flow",
-]
-
-
-final_nc_file_vars = [
-    "through_rain",
-    "pk_ice",
-    "freeh2o",
-    "hru_impervstor",
-    "dprst_stor_hru",
-]
-
-=======
->>>>>>> 2f57332d
 
 def scheduler_active():
     slurm = os.getenv("SLURM_JOB_ID") is not None

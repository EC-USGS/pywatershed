name: pws
channels:
  - conda-forge
  - nodefaults
  - pyviz
  - bioconda
dependencies:
  - bash_kernel
  - cartopy
  - contextily
  - epiweeks
  - filelock
  - folium
  - geopandas
  - geoviews
  - git
  - holoviews
  - hvplot
  - ipython
  - ipywidgets
  - jupyter
  - jupyterlab
  - nb_conda_kernels
  - nbconvert
  - netCDF4
  - networkx
  - numpy
  - numba
  - pandas>=1.4.0
  - pint
  - pip
  - pre-commit
  - pydot
  - pytest!=8.1.0
  - pytest-cov
  - pytest-env
  - pytest-order
  - pytest-xdist
  - python<3.11,>=3.9
  - pyyaml
  - shapely
  - sphinx
  - sphinx-book-theme>=0.3.3
  - sphinx-autosummary-accessors
  - sphinx-copybutton
  - tqdm
  - xarray>=2023.05.0
  - pip:
      - asv
      - click != 8.1.0
      - filelock
      - git+https://github.com/modflowpy/flopy.git
      - jupyter_black
      - modflow-devtools
<<<<<<< HEAD
      - git+https://github.com/paknorton/pyPRMS.git@development
      - sphinx-autodoc-typehints
=======
      - sphinx-autodoc-typehints>=2.2.1
>>>>>>> 6c223723
      - ruff<|MERGE_RESOLUTION|>--- conflicted
+++ resolved
@@ -52,10 +52,6 @@
       - git+https://github.com/modflowpy/flopy.git
       - jupyter_black
       - modflow-devtools
-<<<<<<< HEAD
       - git+https://github.com/paknorton/pyPRMS.git@development
-      - sphinx-autodoc-typehints
-=======
       - sphinx-autodoc-typehints>=2.2.1
->>>>>>> 6c223723
       - ruff
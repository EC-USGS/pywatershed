--- conflicted
+++ resolved
@@ -77,10 +77,8 @@
 PRMS*.so
 *f2pywrappers*.f*
 
-<<<<<<< HEAD
 # starfit repo used for development
 starfit_minimal/
-=======
+
 # asv
-.asv
->>>>>>> c6a249e0
+.asv
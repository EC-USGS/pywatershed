--- conflicted
+++ resolved
@@ -81,13 +81,11 @@
 # starfit repo used for development
 starfit_minimal/
 
-<<<<<<< HEAD
 # asv
 .asv
-=======
+
 # release-specific changelogs
 CHANGELOG_*.md
 
 # environment files
-.env
->>>>>>> dd99eb79
+.env
name: CI
on:
  push:
    branches:
      - "*"
      - "!v[0-9]+.[0-9]+.[0-9]+*"
  pull_request:
    branches:
      - "*"
      - "!v[0-9]+.[0-9]+.[0-9]+*"

  workflow_dispatch:
    inputs:
      debug_enabled:
        type: boolean
        description: 'Run the build with tmate debugging enabled (https://github.com/marketplace/actions/debugging-with-tmate)'
        required: false
        default: false

jobs:

  pyws_setup:
    name: standard installation
    runs-on: ubuntu-latest
    strategy:
      fail-fast: false
    defaults:
      run:
        shell: bash
    steps:
      - name: Checkout repo
        uses: actions/checkout@v4

      - name: Setup Python
        uses: actions/setup-python@v5
        with:
          python-version: "3.10"

      - name: Upgrade pip and install build and twine
        run: |
          python -m pip install --upgrade pip
          pip install wheel build 'twine<5.0.0' 'importlib_metadata<=7.0.1' 'setuptools<=72.2.0' 'numpy<2.0'
<<<<<<< HEAD
          
=======

>>>>>>> ff674c36
      - name: Base installation
        run: |
          pip --verbose install .

      - name: Print pyhmn version
        run: |
          python -c "import pywatershed; print(pywatershed.__version__)"

      - name: Build pywatershed, check dist outputs
        run: |
          python -m build
          twine check --strict dist/*

  pyws_lint:
    name: linting
    runs-on: ubuntu-latest
    strategy:
      fail-fast: false
    defaults:
      run:
        shell: bash
    steps:
      - name: Checkout repo
        uses: actions/checkout@v4

      - name: Setup Python
        uses: actions/setup-python@v5
        with:
          python-version: "3.10"

      - name: Install dependencies
        run: |
          pip install wheel
          pip install .
          pip install ".[lint]"

      - name: Version info
        run: |
          pip -V
          pip list

      - name: Lint
        run: ruff check .

      - name: Format
        run: ruff format --check .

  test:
    name: ${{ matrix.os }} py${{ matrix.python-version }}
    runs-on: ${{ matrix.os }}
    defaults:
      run:
        shell: bash -l {0}
    strategy:
      fail-fast: false
      matrix:
        os: [ "ubuntu-latest", "macos-latest", "windows-latest" ]
        python-version: ["3.10", "3.11"]

    steps:

      - name: Free Disk Space (Ubuntu)
        if: runner.os == 'Linux'
        uses: jlumbroso/free-disk-space@main
        with:
          tool-cache: false
          android: true
          dotnet: true
          haskell: true
          large-packages: true
          docker-images: true
          swap-storage: true

      - name: Checkout repo
        uses: actions/checkout@v4

      - name: Setup tmate session
        uses: mxschmitt/action-tmate@v3
        if: ${{ github.event_name == 'workflow_dispatch' && inputs.debug_enabled }}

      - name: Set environment variables
        run: |
          echo "PYTHON_VERSION=${{ matrix.python-version }}" >> $GITHUB_ENV
          echo "PYWS_FORTRAN=false" >> $GITHUB_ENV
          cat .mf6_ci_ref_remote  >> $GITHUB_ENV

      - name: Enforce MF6 ref and remote merge to main
        if: github.base_ref == 'main'
        run: |
          echo Merge commit: GITHUB_BASE_REF = $GITHUB_BASE_REF
          req_ref=develop  # if not develop, submit an issue
          echo $MF6_REF
          if [[ "$MF6_REF" != "$req_ref" ]]; then exit 1; fi
          req_remote=MODFLOW-USGS/modflow6
          echo $MF6_REMOTE
          if [[ "$MF6_REMOTE" != "$req_remote" ]]; then echo "bad mf6 remote in .mf6_ci_ref_remote"; exit 1; fi

      - name: Setup gfortran
        uses: fortran-lang/setup-fortran@v1
        with:
          compiler: gcc
          version: 11

      - name: Link gfortran dylibs on Mac
        if: runner.os == 'macOS'
        run: .github/scripts/symlink_gfortran_mac.sh

      - name: Install Dependencies via Micromamba
        uses: mamba-org/setup-micromamba@v1.9.0
        with:
          micromamba-version: '1.5.10-0'
          log-level: debug
          environment-file: environment.yml
          cache-environment: true
          cache-downloads: true
          create-args: >-
            python=${{matrix.python-version}}

      - name: Checkout MODFLOW 6
        uses: actions/checkout@v4
        with:
          repository: ${{ env.MF6_REMOTE }}
          ref: ${{ env.MF6_REF }}
          path: modflow6

      - name: Update flopy MODFLOW 6 classes
        working-directory: modflow6/autotest
        run: |
          python update_flopy.py

      - name: Install mf6 nightly build binaries
        uses: modflowpy/install-modflow-action@v1
        with:
          repo: modflow6-nightly-build

      - name: Install pywatershed
        run: |
          pip install .

      - name: Version info
        run: |
          pip -V
          pip list

      - name: Get GIS files for tests
        run: |
          python pywatershed/utils/gis_files.py

      - name: domainless - run tests not requiring domain data
        working-directory: autotest
        run: pytest
          -m domainless
          -n=auto
          -vv
          --durations=0
          --cov=pywatershed
          --cov-report=xml
          --junitxml=pytest_domainless.xml

      - name: sagehen_5yr_no_cascades - generate and manage test data domain, run PRMS and convert csv output to NetCDF
        working-directory: autotest
        run: |
          python generate_test_data.py \
            -n=auto --domain=sagehen_5yr --control_pattern=sagehen_no_cascades.control \
            --remove_prms_csvs --remove_prms_output_dirs

      - name: sagehen_5yr_no_cascades - list netcdf input files
        working-directory: test_data
        run: |
          find sagehen_5yr/output_no_cascades -name '*.nc'

      - name: sagehen_5yr_no_cascades - pywatershed tests
        working-directory: autotest
        run: pytest
          -vv
          -rs
          -n=auto
          -m "not domainless"
          --domain=sagehen_5yr
          --control_pattern=sagehen_no_cascades.control
          --durations=0
          --cov=pywatershed
          --cov-report=xml
          --junitxml=pytest_sagehen_5yr_no_cascades.xml

      - name: hru_1_nhm - generate and manage test data domain, run PRMS and convert csv output to NetCDF
        working-directory: autotest
        run: |
          python generate_test_data.py \
            -n=auto --domain=hru_1 --control_pattern=nhm.control \
            --remove_prms_csvs --remove_prms_output_dirs

      - name: hru_1_nhm - list netcdf input files
        working-directory: test_data
        run: |
          find hru_1/output -name '*.nc'

      - name: hru_1_nhm - pywatershed tests
        working-directory: autotest
        run: pytest
          -vv
          -rs
          -n=auto
          -m "not domainless"
          --domain=hru_1
          --control_pattern=nhm.control
          --durations=0
          --cov=pywatershed
          --cov-report=xml
          --junitxml=pytest_hru_1_nhm.xml

      - name: drb_2yr with and without dprst and obsin - generate and manage test data
        working-directory: autotest
        run: |
          python generate_test_data.py \
            -n=auto --domain=drb_2yr \
            --remove_prms_csvs --remove_prms_output_dirs

      - name: drb_2yr_nhm - list netcdf input files
        working-directory: test_data
        run: |
          find drb_2yr/output -name '*.nc'

      - name: drb_2yr_no_dprst - list netcdf input files
        working-directory: test_data
        run: |
          find drb_2yr/output_no_dprst -name '*.nc'

      - name: drb_2yr_nhm - pywatershed tests
        working-directory: autotest
        run: pytest
          -vv
          -rs
          -n=auto
          -m "not domainless"
          --domain=drb_2yr
          --control_pattern=nhm.control
          --durations=0
          --cov=pywatershed
          --cov-report=xml
          --junitxml=pytest_drb_2yr_nhm.xml

      # Specific tests not redundant with dprst
      - name: drb_2yr_no_dprst - pywatershed tests
        working-directory: autotest
        run: pytest
          test_prms_runoff.py
          test_prms_soilzone.py
          test_prms_groundwater.py
          test_prms_above_snow.py
          test_prms_below_snow.py
          -vv
          -rs
          -n=auto
          -m "not domainless"
          --domain=drb_2yr
          --control_pattern=no_dprst
          --durations=0
          --cov=pywatershed
          --cov-report=xml
          --junitxml=pytest_drb_2yr_no_dprst.xml

      # Specific tests not redundant with dprst
      - name: drb_2yr_obsin - pywatershed tests
        working-directory: autotest
        run: pytest
          test_obsin_flow_node.py
          -vv
          -n=0
          -m "not domainless"
          --domain=drb_2yr
          --control_pattern=nhm_obsin.control
          --durations=0
          --cov=pywatershed
          --cov-report=xml
          --junitxml=pytest_drb_2yr_no_dprst.xml


      - name: ucb_2yr_nhm - generate and manage test data
        working-directory: autotest
        run: |
          python generate_test_data.py \
            -n=auto --domain=ucb_2yr --control_pattern=nhm.control \
            --remove_prms_csvs --remove_prms_output_dirs

      - name: ucb_2yr_nhm - list netcdf input files
        working-directory: test_data
        run: |
          find ucb_2yr/output -name '*.nc'

      - name: ucb_2yr_nhm - pywatershed tests
        working-directory: autotest
        run: pytest
          -vv
          -n=auto
          -m "not domainless"
          --domain=ucb_2yr
          --control_pattern=nhm.control
          --durations=0
          --cov=pywatershed
          --cov-report=xml
          --junitxml=pytest_ucb_2yr_nhm.xml

      - name: Upload test results
        if: always()
        uses: actions/upload-artifact@v4
        with:
          name: Test results for ${{ runner.os }}-${{ matrix.python-version }}
          path: |
            ./autotest/pytest_hru_1_nhm.xml
            ./autotest/pytest_drb_2yr_nhm.xml
            ./autotest/pytest_drb_2yr_no_dprst.xml
            ./autotest/pytest_ucb_2yr_nhm.xml

      - name: Upload code coverage to Codecov
        uses: codecov/codecov-action@v3
        with:
          file: ./autotest/coverage.xml  # should be just the ucb result
          # flags: unittests
          env_vars: RUNNER_OS,PYTHON_VERSION
          # name: codecov-umbrella
          fail_ci_if_error: false
          version: "v0.1.15"<|MERGE_RESOLUTION|>--- conflicted
+++ resolved
@@ -40,11 +40,6 @@
         run: |
           python -m pip install --upgrade pip
           pip install wheel build 'twine<5.0.0' 'importlib_metadata<=7.0.1' 'setuptools<=72.2.0' 'numpy<2.0'
-<<<<<<< HEAD
-          
-=======
-
->>>>>>> ff674c36
       - name: Base installation
         run: |
           pip --verbose install .

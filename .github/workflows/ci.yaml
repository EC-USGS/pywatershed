name: CI
on:
  push:
    branches:
      - "*"
  pull_request:
    branches:
      - "*"

<<<<<<< HEAD
  #env:
  #WINDOWS_HPCKIT_URL: https://registrationcenter-download.intel.com/akdlm/irc_nas/18417/w_HPCKit_p_2022.1.0.93_offline.exe
  #LINUX_HPCKIT_URL: https://registrationcenter-download.intel.com/akdlm/irc_nas/18438/l_HPCKit_p_2022.1.1.97_offline.sh
#  MACOS_HPCKIT_URL: https://registrationcenter-download.intel.com/akdlm/irc_nas/18341/m_HPCKit_p_2022.1.0.86_offline.dmg

=======
>>>>>>> a30dabca
jobs:
  pynhm_setup:
    name: standard installation
    runs-on: ubuntu-latest
    strategy:
      fail-fast: false
    defaults:
      run:
        shell: bash

    steps:

      # check out repo
      - name: Checkout repo
        uses: actions/checkout@v2.4.0

      - name: Setup Python
        uses: actions/setup-python@v2.2.2
        with:
          python-version: 3.9

      - name: Upgrade pip and install wheel
        run: |
          pip install wheel

      - name: Base installation
        run: |
          pip install .

      - name: Print pyhmn version
        run: |
          python -c "import pynhm; print(pynhm.__version__)"


  pynhm_lint:
    name: linting
    runs-on: ubuntu-latest
    strategy:
      fail-fast: false
    defaults:
      run:
        shell: bash

    steps:
      # check out repo
      - name: Checkout repo
        uses: actions/checkout@v2.4.0

      - name: Setup Python
        uses: actions/setup-python@v2.2.2
        with:
          python-version: 3.9

      - name: Install dependencies
        run: |
          pip install wheel
          pip install -r ./ci/requirements/environment.txt

      - name: Version info
        run: |
          pip -V
          pip list

      - name: Run isort
        run: |
          echo "if isort check fails update isort using"
          echo "  pip install isort --upgrade"
          echo "and run"
          echo "  isort ./pynhm"
          echo "and then commit the changes."
          isort --check --diff ./pynhm

      - name: Run black
        run: |
          echo "if black check fails update black using"
          echo "  pip install black --upgrade"
          echo "and run"
          echo "  black ./pynhm"
          echo "and then commit the changes."
          black --check --diff ./pynhm

      - name: Run flake8
        run: |
          flake8 --count --show-source --exit-zero ./pynhm

      - name: Run pylint
        run: |
          pylint --jobs=2 --errors-only --exit-zero ./pynhm


  test:
    name: ${{ matrix.os}} py${{ matrix.python-version }}

    runs-on: ${{ matrix.os }}

    defaults:
      run:
<<<<<<< HEAD
        shell: bash
=======
        shell: bash {0}
>>>>>>> a30dabca

    strategy:
      fail-fast: false
      matrix:
<<<<<<< HEAD
        #os: ["ubuntu-latest", "macos-latest", "windows-latest"]
        os: [ "ubuntu-latest", "macos-latest" ]
        python-version: [ "3.8" ]  # , "3.9", "3.10"]
=======
        os: ["ubuntu-latest", "macos-latest", "windows-latest"]
        python-version: ["3.8", "3.9"]  #, "3.10"]
>>>>>>> a30dabca

    steps:
      - name: Checkout repo
        uses: actions/checkout@v2.4.0

<<<<<<< HEAD
      - name: Setup Python
        uses: actions/setup-python@v2.2.2
        with:
          python-version: ${{ matrix.python-version }}
=======
      - name: Set up Python
        uses: actions/setup-python@v2
        with:
          python-version: ${{ matrix.python-version }}
          architecture: x64
        
      - name: Set environment variables
        run: |
          echo "PYTHON_VERSION=${{ matrix.python-version }}" >> $GITHUB_ENV
>>>>>>> a30dabca

      - name: Install dependencies and this package
        run: |
<<<<<<< HEAD
          pip install wheel
          pip install -r ./ci/requirements/environment.txt
          pip install .
=======
          python -m pip install -r ./ci/requirements/environment.txt
      - name: Version info
        run: |
          pip -V
          pip list
>>>>>>> a30dabca

      - name: Version info
        run: |
<<<<<<< HEAD
          pip -V
          pip list
=======
          python -m pip install --no-deps -e .
>>>>>>> a30dabca

      - name: Import pynhm
        run: |
          python -c "import pynhm"

      - name: Run tests
<<<<<<< HEAD
        working-directory: autotest
        run: pytest
          -v
          -n=auto
=======
        run: python -m pytest -n 4
>>>>>>> a30dabca
          --cov=pynhm
          --cov-report=xml
          --junitxml=pytest.xml

      - name: Upload test results
        if: always()
        uses: actions/upload-artifact@v2
        with:
          name: Test results for ${{ runner.os }}-${{ matrix.python-version }}
          path: ./autotest/pytest.xml

      - name: Upload code coverage to Codecov
        uses: codecov/codecov-action@v2.1.0
        with:
<<<<<<< HEAD
          file: ./autotest/coverage.xml
=======
          files: ./coverage.xml
>>>>>>> a30dabca
          # flags: unittests
          env_vars: RUNNER_OS,PYTHON_VERSION
          # name: codecov-umbrella
          fail_ci_if_error: false
          version: "v0.1.15"<|MERGE_RESOLUTION|>--- conflicted
+++ resolved
@@ -7,14 +7,6 @@
     branches:
       - "*"
 
-<<<<<<< HEAD
-  #env:
-  #WINDOWS_HPCKIT_URL: https://registrationcenter-download.intel.com/akdlm/irc_nas/18417/w_HPCKit_p_2022.1.0.93_offline.exe
-  #LINUX_HPCKIT_URL: https://registrationcenter-download.intel.com/akdlm/irc_nas/18438/l_HPCKit_p_2022.1.1.97_offline.sh
-#  MACOS_HPCKIT_URL: https://registrationcenter-download.intel.com/akdlm/irc_nas/18341/m_HPCKit_p_2022.1.0.86_offline.dmg
-
-=======
->>>>>>> a30dabca
 jobs:
   pynhm_setup:
     name: standard installation
@@ -112,81 +104,42 @@
 
     defaults:
       run:
-<<<<<<< HEAD
         shell: bash
-=======
-        shell: bash {0}
->>>>>>> a30dabca
 
     strategy:
       fail-fast: false
       matrix:
-<<<<<<< HEAD
-        #os: ["ubuntu-latest", "macos-latest", "windows-latest"]
-        os: [ "ubuntu-latest", "macos-latest" ]
-        python-version: [ "3.8" ]  # , "3.9", "3.10"]
-=======
         os: ["ubuntu-latest", "macos-latest", "windows-latest"]
         python-version: ["3.8", "3.9"]  #, "3.10"]
->>>>>>> a30dabca
 
     steps:
       - name: Checkout repo
         uses: actions/checkout@v2.4.0
 
-<<<<<<< HEAD
       - name: Setup Python
         uses: actions/setup-python@v2.2.2
         with:
           python-version: ${{ matrix.python-version }}
-=======
-      - name: Set up Python
-        uses: actions/setup-python@v2
-        with:
-          python-version: ${{ matrix.python-version }}
           architecture: x64
         
-      - name: Set environment variables
-        run: |
-          echo "PYTHON_VERSION=${{ matrix.python-version }}" >> $GITHUB_ENV
->>>>>>> a30dabca
 
       - name: Install dependencies and this package
         run: |
-<<<<<<< HEAD
           pip install wheel
           pip install -r ./ci/requirements/environment.txt
           pip install .
-=======
-          python -m pip install -r ./ci/requirements/environment.txt
+
       - name: Version info
         run: |
           pip -V
           pip list
->>>>>>> a30dabca
 
-      - name: Version info
-        run: |
-<<<<<<< HEAD
-          pip -V
-          pip list
-=======
-          python -m pip install --no-deps -e .
->>>>>>> a30dabca
-
-      - name: Import pynhm
-        run: |
-          python -c "import pynhm"
 
       - name: Run tests
-<<<<<<< HEAD
         working-directory: autotest
         run: pytest
           -v
           -n=auto
-=======
-        run: python -m pytest -n 4
->>>>>>> a30dabca
           --cov=pynhm
           --cov-report=xml
           --junitxml=pytest.xml
@@ -201,11 +154,7 @@
       - name: Upload code coverage to Codecov
         uses: codecov/codecov-action@v2.1.0
         with:
-<<<<<<< HEAD
           file: ./autotest/coverage.xml
-=======
-          files: ./coverage.xml
->>>>>>> a30dabca
           # flags: unittests
           env_vars: RUNNER_OS,PYTHON_VERSION
           # name: codecov-umbrella

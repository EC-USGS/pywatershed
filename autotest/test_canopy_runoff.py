--- conflicted
+++ resolved
@@ -61,14 +61,6 @@
         runoff = PRMSRunoff(control=control, params=params, **input_variables)
 
         # wire up output from canopy as input to runoff
-<<<<<<< HEAD
-        runoff.set_input_to_adapter("net_ppt", adapter_factory(canopy.net_ppt))
-        runoff.set_input_to_adapter(
-            "net_rain", adapter_factory(canopy.net_rain)
-        )
-        runoff.set_input_to_adapter(
-            "net_snow", adapter_factory(canopy.net_snow)
-=======
         runoff.set_input_to_adapter(
             "net_ppt", adapter_factory(canopy.net_ppt, "net_ppt")
         )
@@ -77,7 +69,6 @@
         )
         runoff.set_input_to_adapter(
             "net_snow", adapter_factory(canopy.net_snow, "net_snow")
->>>>>>> f009d1f4
         )
 
         all_success = True

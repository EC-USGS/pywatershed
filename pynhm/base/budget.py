--- conflicted
+++ resolved
@@ -25,10 +25,6 @@
         storage_changes: Union[list, dict],
         meta: dict = None,
         init_accumulations: dict = None,
-<<<<<<< HEAD
-        verbosity: int = 0,
-        imbalance_fatal: bool = False,
-=======
         accum_start_time: np.datetime64 = None,
         units: str = None,
         time_unit: str = "s",  # TODO: get this from control
@@ -37,7 +33,6 @@
         atol: float = 1e-8,
         imbalance_fatal: bool = False,
         verbose: bool = True,
->>>>>>> f009d1f4
     ):
 
         self.name = "Budget"
@@ -46,17 +41,12 @@
         self.outputs = self.init_component(outputs)
         self.storage_changes = self.init_component(storage_changes)
         self.meta = meta
-<<<<<<< HEAD
-        self.verbosity = verbosity
-        self.imbalance_fatal = imbalance_fatal
-=======
         self.time_unit = time_unit
         self.description = description
         self.rtol = rtol
         self.atol = atol
         self.imbalance_fatal = imbalance_fatal
         self.verbose = verbose
->>>>>>> f009d1f4
 
         self._inputs_sum = None
         self._outputs_sum = None
@@ -296,10 +286,7 @@
                 raise ValueError(msg)
             else:
                 warn(msg, UserWarning)
-<<<<<<< HEAD
-=======
-
->>>>>>> f009d1f4
+
         return balance
 
     @property
